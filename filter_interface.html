--- conflicted
+++ resolved
@@ -3,906 +3,1440 @@
 <head>
     <meta charset="UTF-8">
     <meta name="viewport" content="width=device-width, initial-scale=1.0">
-    <title>Photo Deduplication Filter Interface</title>
+    <title>Photo Dedup - Smart Filter Interface</title>
     <style>
         * {
             margin: 0;
             padding: 0;
             box-sizing: border-box;
         }
-
+        
         body {
             font-family: -apple-system, BlinkMacSystemFont, 'Segoe UI', Roboto, Arial, sans-serif;
-            background: linear-gradient(135deg, #f8fafc 0%, #e2e8f0 100%);
-            padding: 40px 20px;
+            background-color: #f8f9fa;
+            color: #1a1a1a;
             line-height: 1.6;
-            color: #2d3748;
-        }
-
+        }
+        
         .container {
             max-width: 1200px;
             margin: 0 auto;
+            padding: 20px;
+        }
+        
+        .header {
+            text-align: center;
+            margin-bottom: 30px;
+            padding: 20px;
             background: white;
-            border-radius: 16px;
-            box-shadow: 0 20px 40px rgba(0,0,0,0.1);
+            border-radius: 12px;
+            box-shadow: 0 2px 10px rgba(0,0,0,0.1);
+        }
+        
+        .header h1 {
+            color: #2d3748;
+            margin-bottom: 8px;
+            font-size: 2rem;
+            font-weight: 600;
+        }
+        
+        .header p {
+            color: #4a5568;
+            font-size: 1.1rem;
+        }
+        
+        .stats-bar {
+            display: flex;
+            justify-content: space-around;
+            background: white;
+            padding: 20px;
+            border-radius: 12px;
+            margin-bottom: 30px;
+            box-shadow: 0 2px 10px rgba(0,0,0,0.1);
+        }
+        
+        .stat {
+            text-align: center;
+        }
+        
+        .stat-value {
+            font-size: 2rem;
+            font-weight: bold;
+            color: #2d3748;
+            margin-bottom: 4px;
+        }
+        
+        .stat-label {
+            color: #4a5568;
+            font-size: 0.9rem;
+        }
+        
+        .filter-panel {
+            background: white;
+            padding: 30px;
+            border-radius: 12px;
+            margin-bottom: 30px;
+            box-shadow: 0 2px 10px rgba(0,0,0,0.1);
+        }
+        
+        .filter-section {
+            margin-bottom: 25px;
+        }
+        
+        .filter-section h3 {
+            color: #2d3748;
+            margin-bottom: 12px;
+            font-size: 1.1rem;
+            font-weight: 600;
+        }
+        
+        .year-selector {
+            display: flex;
+            gap: 8px;
+            flex-wrap: wrap;
+        }
+        
+        .year-btn {
+            padding: 8px 16px;
+            border: 2px solid #e2e8f0;
+            background: white;
+            color: #4a5568;
+            border-radius: 8px;
+            cursor: pointer;
+            transition: all 0.2s;
+            font-size: 0.9rem;
+            font-weight: 500;
+        }
+        
+        .year-btn:hover {
+            border-color: #4299e1;
+            background-color: #ebf8ff;
+        }
+        
+        .year-btn.active {
+            background-color: #4299e1;
+            color: white;
+            border-color: #4299e1;
+        }
+        
+        .size-slider-container {
+            margin: 20px 0;
+        }
+        
+        .size-display {
+            display: flex;
+            justify-content: space-between;
+            align-items: center;
+            margin-bottom: 12px;
+        }
+        
+        .size-values {
+            color: #4a5568;
+            font-size: 0.9rem;
+            font-weight: 500;
+        }
+        
+        .dual-range {
+            position: relative;
+            height: 6px;
+            background: #e2e8f0;
+            border-radius: 3px;
+            margin: 20px 0;
+        }
+        
+        .dual-range input[type="range"] {
+            position: absolute;
+            top: -8px;
+            width: 100%;
+            height: 22px;
+            background: transparent;
+            pointer-events: none;
+            -webkit-appearance: none;
+        }
+        
+        .dual-range input[type="range"]::-webkit-slider-thumb {
+            -webkit-appearance: none;
+            width: 20px;
+            height: 20px;
+            border-radius: 50%;
+            background: #4299e1;
+            border: 2px solid white;
+            box-shadow: 0 2px 6px rgba(0,0,0,0.2);
+            cursor: pointer;
+            pointer-events: all;
+        }
+        
+        .dual-range input[type="range"]::-moz-range-thumb {
+            width: 20px;
+            height: 20px;
+            border-radius: 50%;
+            background: #4299e1;
+            border: 2px solid white;
+            box-shadow: 0 2px 6px rgba(0,0,0,0.2);
+            cursor: pointer;
+            pointer-events: all;
+        }
+        
+        .file-types {
+            display: flex;
+            gap: 12px;
+            flex-wrap: wrap;
+        }
+        
+        .file-type-option {
+            display: flex;
+            align-items: center;
+            gap: 8px;
+            padding: 8px 12px;
+            border: 2px solid #e2e8f0;
+            border-radius: 8px;
+            cursor: pointer;
+            transition: all 0.2s;
+            background: white;
+        }
+        
+        .file-type-option:hover {
+            border-color: #4299e1;
+            background-color: #ebf8ff;
+        }
+        
+        .file-type-option.selected {
+            background-color: #4299e1;
+            color: white;
+            border-color: #4299e1;
+        }
+        
+        .file-type-option input[type="checkbox"] {
+            display: none;
+        }
+        
+        .file-type-icon {
+            width: 16px;
+            height: 16px;
+            font-weight: bold;
+        }
+        
+        .priority-filters {
+            display: flex;
+            gap: 8px;
+            flex-wrap: wrap;
+        }
+        
+        .priority-btn {
+            padding: 8px 12px;
+            border: 2px solid #e2e8f0;
+            background: white;
+            color: #4a5568;
+            border-radius: 8px;
+            cursor: pointer;
+            transition: all 0.2s;
+            font-size: 0.9rem;
+            font-weight: 600;
+        }
+        
+        .priority-btn.p1 { border-color: #f56565; }
+        .priority-btn.p2 { border-color: #ed8936; }
+        .priority-btn.p3 { border-color: #ecc94b; }
+        .priority-btn.p4 { border-color: #a0a0a0; }
+        
+        .priority-btn:hover {
+            transform: scale(1.05);
+        }
+        
+        .priority-btn.active.p1 {
+            background-color: #f56565;
+            color: white;
+        }
+        
+        .priority-btn.active.p2 {
+            background-color: #ed8936;
+            color: white;
+        }
+        
+        .priority-btn.active.p3 {
+            background-color: #ecc94b;
+            color: white;
+        }
+        
+        .priority-btn.active.p4 {
+            background-color: #a0a0a0;
+            color: white;
+        }
+        
+        /* Enhanced data visualization styles */
+        .year-count {
+            font-size: 0.8rem;
+            color: #666;
+            margin-left: 4px;
+        }
+        
+        .year-btn.dominant {
+            position: relative;
+        }
+        
+        .year-btn.dominant::after {
+            content: '★';
+            color: #f59e0b;
+            margin-left: 4px;
+        }
+        
+        .file-type-stats {
+            display: flex;
+            flex-direction: column;
+            gap: 4px;
+            margin-top: 8px;
+        }
+        
+        .file-type-bar {
+            display: flex;
+            align-items: center;
+            gap: 8px;
+            font-size: 0.85rem;
+        }
+        
+        .file-type-label {
+            width: 60px;
+            text-align: right;
+            font-weight: 500;
+        }
+        
+        .file-type-progress {
+            flex: 1;
+            height: 8px;
+            background: #e2e8f0;
+            border-radius: 4px;
             overflow: hidden;
         }
-
-        .header {
+        
+        .file-type-progress-bar {
+            height: 100%;
+            background: linear-gradient(90deg, #4299e1, #63b3ed);
+            transition: width 0.3s ease;
+        }
+        
+        .file-type-count {
+            width: 80px;
+            text-align: right;
+            color: #4a5568;
+            font-weight: 500;
+        }
+        
+        .priority-stats {
+            font-size: 0.8rem;
+            color: #666;
+            margin-left: 8px;
+        }
+        
+        .priority-efficiency {
+            display: inline-block;
+            padding: 2px 6px;
+            border-radius: 3px;
+            font-size: 0.7rem;
+            font-weight: bold;
+            margin-left: 4px;
+        }
+        
+        .efficiency-high { background: #c6f6d5; color: #22543d; }
+        .efficiency-medium { background: #fed7aa; color: #7c2d12; }
+        .efficiency-low { background: #fed7d7; color: #742a2a; }
+        
+        .smart-recommendations {
             background: linear-gradient(135deg, #667eea 0%, #764ba2 100%);
             color: white;
+            padding: 20px;
+            border-radius: 12px;
+            margin: 25px 0;
+        }
+        
+        .smart-recommendations h4 {
+            margin: 0 0 12px 0;
+            font-size: 1.1rem;
+            display: flex;
+            align-items: center;
+            gap: 8px;
+        }
+        
+        .smart-rec-content {
+            background: rgba(255, 255, 255, 0.1);
+            padding: 15px;
+            border-radius: 8px;
+            margin-bottom: 15px;
+        }
+        
+        .smart-rec-title {
+            font-weight: 600;
+            margin-bottom: 8px;
+        }
+        
+        .smart-rec-stats {
+            font-size: 0.9rem;
+            opacity: 0.9;
+            display: flex;
+            gap: 15px;
+            flex-wrap: wrap;
+        }
+        
+        .smart-rec-actions {
+            display: flex;
+            gap: 10px;
+        }
+        
+        .btn-smart {
+            background: rgba(255, 255, 255, 0.2);
+            color: white;
+            border: 1px solid rgba(255, 255, 255, 0.3);
+            padding: 8px 16px;
+            border-radius: 6px;
+            cursor: pointer;
+            font-size: 0.9rem;
+            font-weight: 500;
+            transition: all 0.2s;
+        }
+        
+        .btn-smart:hover {
+            background: rgba(255, 255, 255, 0.3);
+            border-color: rgba(255, 255, 255, 0.5);
+        }
+        
+        .results-preview {
+            background: #f7fafc;
+            border: 1px solid #e2e8f0;
+            border-radius: 8px;
+            padding: 15px;
+            margin: 15px 0;
+            display: none;
+        }
+        
+        .results-preview.show {
+            display: block;
+        }
+        
+        .preview-title {
+            font-weight: 600;
+            color: #2d3748;
+            margin-bottom: 8px;
+        }
+        
+        .preview-stats {
+            display: flex;
+            gap: 20px;
+            font-size: 0.9rem;
+            color: #4a5568;
+        }
+        
+        .preview-stat {
+            display: flex;
+            align-items: center;
+            gap: 4px;
+        }
+        
+        .loading-distributions {
+            color: #4a5568;
+            font-style: italic;
+            padding: 10px 0;
+        }
+        
+        /* Size Histogram */
+        .size-histogram {
+            margin-top: 12px;
+            padding: 12px;
+            background: #f8fafc;
+            border-radius: 6px;
+            border: 1px solid #e2e8f0;
+        }
+        
+        .histogram-title {
+            font-size: 13px;
+            font-weight: 600;
+            color: #4a5568;
+            margin-bottom: 8px;
+        }
+        
+        .histogram-chart {
+            display: flex;
+            align-items: end;
+            gap: 2px;
+            height: 60px;
+            margin-bottom: 8px;
+        }
+        
+        .histogram-bar {
+            flex: 1;
+            background: #4299e1;
+            border-radius: 2px 2px 0 0;
+            min-height: 2px;
+            position: relative;
+            cursor: pointer;
+            transition: background-color 0.2s ease;
+        }
+        
+        .histogram-bar:hover {
+            background: #3182ce;
+        }
+        
+        .histogram-bar.highlighted {
+            background: #38a169;
+        }
+        
+        .bar-tooltip {
+            position: absolute;
+            bottom: 100%;
+            left: 50%;
+            transform: translateX(-50%);
+            background: #2d3748;
+            color: white;
+            padding: 4px 8px;
+            border-radius: 4px;
+            font-size: 11px;
+            white-space: nowrap;
+            opacity: 0;
+            pointer-events: none;
+            transition: opacity 0.2s ease;
+            z-index: 10;
+        }
+        
+        .histogram-bar:hover .bar-tooltip {
+            opacity: 1;
+        }
+        
+        .histogram-labels {
+            display: flex;
+            justify-content: space-between;
+            font-size: 10px;
+            color: #718096;
+        }
+        
+        /* Quintile-specific styles */
+        .quintile-bar {
+            background: #6366f1 !important;
+        }
+        
+        .quintile-bar:hover {
+            background: #4f46e5 !important;
+        }
+        
+        .quintile-bar.highlighted {
+            background: #10b981 !important;
+        }
+        
+        .quintile-labels {
+            justify-content: space-around !important;
+            font-weight: 600;
+            font-size: 11px;
+        }
+        
+        .quintile-labels span {
+            text-align: center;
+            padding: 2px 4px;
+            background: #f3f4f6;
+            border-radius: 3px;
+        }
+        
+        .quintile-legend {
+            margin-top: 12px;
+            padding: 8px;
+            background: #f9fafb;
+            border-radius: 6px;
+            border: 1px solid #e5e7eb;
+        }
+        
+        .legend-title {
+            font-weight: 600;
+            font-size: 12px;
+            color: #374151;
+            margin-bottom: 4px;
+        }
+        
+        .legend-items {
+            display: grid;
+            grid-template-columns: repeat(auto-fit, minmax(200px, 1fr));
+            gap: 4px;
+        }
+        
+        .legend-item {
+            font-size: 11px;
+            color: #6b7280;
+            padding: 2px 0;
+        }
+
+        .filter-actions {
+            display: flex;
+            gap: 12px;
+            justify-content: center;
+            margin-top: 25px;
+            padding-top: 20px;
+            border-top: 1px solid #e2e8f0;
+        }
+        
+        /* Analyze Selected Section */
+        .analyze-selected-section {
+            margin-top: 30px;
+            padding: 24px;
+            background: linear-gradient(135deg, #667eea 0%, #764ba2 100%);
+            border-radius: 12px;
+            color: white;
+            text-align: center;
+            box-shadow: 0 8px 32px rgba(102, 126, 234, 0.3);
+        }
+        
+        .analyze-selected-info h3 {
+            margin: 0 0 12px 0;
+            font-size: 20px;
+            font-weight: 700;
+        }
+        
+        #selection-summary {
+            font-size: 16px;
+            font-weight: 600;
+            margin-bottom: 8px;
+            color: #e2e8f0;
+        }
+        
+        .analyze-selected-info p {
+            margin: 0 0 20px 0;
+            font-size: 14px;
+            color: #c3d4f0;
+        }
+        
+        .analyze-selected-actions {
+            display: flex;
+            gap: 16px;
+            justify-content: center;
+            align-items: center;
+        }
+        
+        .btn-large {
+            padding: 14px 28px;
+            font-size: 16px;
+            font-weight: 700;
+        }
+        
+        .btn-success {
+            background: #48bb78;
+            color: white;
+            border: 2px solid #48bb78;
+        }
+        
+        .btn-success:hover {
+            background: #38a169;
+            border-color: #38a169;
+            transform: translateY(-2px);
+            box-shadow: 0 6px 20px rgba(72, 187, 120, 0.4);
+        }
+        
+        .btn-outline {
+            background: transparent;
+            color: white;
+            border: 2px solid rgba(255, 255, 255, 0.6);
+            padding: 10px 20px;
+            font-size: 14px;
+        }
+        
+        .btn-outline:hover {
+            background: rgba(255, 255, 255, 0.1);
+            border-color: white;
+            transform: none;
+            box-shadow: none;
+        }
+
+        /* Progress Bar Styles */
+        .progress-container {
+            margin-top: 20px;
+        }
+        
+        .progress {
+            width: 100%;
+            height: 8px;
+            background-color: rgba(255, 255, 255, 0.3);
+            border-radius: 4px;
+            overflow: hidden;
+            margin: 16px 0;
+        }
+        
+        .progress-bar {
+            height: 100%;
+            background-color: #48bb78;
+            width: 0%;
+            transition: width 0.3s ease;
+            border-radius: 4px;
+        }
+        
+        .progress-text {
+            color: #c3d4f0;
+            font-size: 14px;
+            text-align: center;
+        }
+        
+        .btn {
+            padding: 12px 24px;
+            border: none;
+            border-radius: 8px;
+            cursor: pointer;
+            font-size: 1rem;
+            font-weight: 600;
+            transition: all 0.2s;
+        }
+        
+        .btn-primary {
+            background-color: #4299e1;
+            color: white;
+        }
+        
+        .btn-primary:hover {
+            background-color: #3182ce;
+            transform: translateY(-1px);
+        }
+        
+        .btn-secondary {
+            background-color: #e2e8f0;
+            color: #4a5568;
+        }
+        
+        .btn-secondary:hover {
+            background-color: #cbd5e0;
+        }
+        
+        .results-section {
+            background: white;
+            padding: 30px;
+            border-radius: 12px;
+            box-shadow: 0 2px 10px rgba(0,0,0,0.1);
+        }
+        
+        .loading {
+            text-align: center;
+            color: #4a5568;
             padding: 40px;
-            text-align: center;
-        }
-
-        .header h1 {
-            font-size: 2.5rem;
-            font-weight: 700;
-            margin-bottom: 12px;
-        }
-
-        .header p {
-            font-size: 1.2rem;
-            opacity: 0.9;
-        }
-
-        .main-content {
-            padding: 40px;
-        }
-
-        .page-title {
-            margin-bottom: 20px;
-            color: #2d3748;
-            font-size: 1.8rem;
-            font-weight: 600;
-        }
-
-        .page-subtitle {
-            margin-bottom: 40px;
-            color: #4a5568;
-            font-size: 1.1rem;
-        }
-
-        /* Active Filters Summary */
-        .active-filters-summary {
-            background: #f8fafc;
-            border: 2px solid #e2e8f0;
-            border-radius: 12px;
-            padding: 20px;
-            margin-bottom: 30px;
+        }
+        
+        .spinner {
+            display: inline-block;
+            width: 24px;
+            height: 24px;
+            border: 3px solid #e2e8f0;
+            border-top: 3px solid #4299e1;
+            border-radius: 50%;
+            animation: spin 1s linear infinite;
+            margin-right: 8px;
+        }
+        
+        @keyframes spin {
+            0% { transform: rotate(0deg); }
+            100% { transform: rotate(360deg); }
+        }
+        
+        .cluster-grid {
+            display: grid;
+            grid-template-columns: repeat(auto-fill, minmax(300px, 1fr));
+            gap: 20px;
+            margin-top: 20px;
+        }
+        
+        .cluster-card {
+            border: 1px solid #e2e8f0;
+            border-radius: 8px;
+            padding: 16px;
+            transition: all 0.2s;
+            cursor: pointer;
+        }
+        
+        .cluster-card:hover {
+            border-color: #4299e1;
+            transform: translateY(-2px);
+            box-shadow: 0 4px 12px rgba(0,0,0,0.1);
+        }
+        
+        .cluster-header {
             display: flex;
             justify-content: space-between;
             align-items: center;
-            flex-wrap: wrap;
-            gap: 15px;
-        }
-
-        .filter-summary-left {
-            display: flex;
-            align-items: center;
-            gap: 20px;
-            flex-wrap: wrap;
-        }
-
-        .selection-count {
-            font-size: 1.1rem;
+            margin-bottom: 8px;
+        }
+        
+        .cluster-id {
             font-weight: 600;
             color: #2d3748;
         }
-
-        .selection-count .number {
-            color: #3182ce;
-            font-size: 1.3rem;
-        }
-
-        .active-tags {
-            display: flex;
-            gap: 10px;
+        
+        .priority-badge {
+            padding: 4px 8px;
+            border-radius: 4px;
+            font-size: 0.8rem;
+            font-weight: bold;
+            color: white;
+        }
+        
+        .priority-badge.p1 { background-color: #f56565; }
+        .priority-badge.p2 { background-color: #ed8936; }
+        .priority-badge.p3 { background-color: #ecc94b; color: #1a1a1a; }
+        
+        .cluster-stats {
+            color: #4a5568;
+            font-size: 0.9rem;
+            margin-bottom: 8px;
+        }
+        
+        .cluster-savings {
+            color: #38a169;
+            font-weight: 600;
+        }
+        
+        /* New Progressive Disclosure Layout Styles */
+        .active-filters-bar {
+            background: #f7fafc;
+            border: 1px solid #e2e8f0;
+            border-radius: 8px;
+            padding: 12px 20px;
+            margin-bottom: 20px;
+            display: flex;
+            align-items: center;
+            gap: 12px;
+        }
+        
+        .active-filters-title {
+            font-weight: 600;
+            color: #2d3748;
+        }
+        
+        .active-filters-tags {
+            display: flex;
+            gap: 8px;
             flex-wrap: wrap;
         }
-
+        
         .filter-tag {
             background: #3182ce;
             color: white;
-            padding: 8px 12px;
-            border-radius: 20px;
-            font-size: 0.9rem;
+            padding: 4px 8px;
+            border-radius: 12px;
+            font-size: 0.8rem;
             font-weight: 500;
-            display: flex;
-            align-items: center;
-            gap: 8px;
-        }
-
-        .close-btn {
-            background: none;
-            border: none;
-            color: white;
-            font-size: 1.2rem;
-            cursor: pointer;
-            padding: 0;
-            width: 20px;
-            height: 20px;
-            display: flex;
-            align-items: center;
-            justify-content: center;
-            border-radius: 50%;
-            transition: background-color 0.2s;
-        }
-
-        .close-btn:hover {
-            background: rgba(255,255,255,0.2);
-        }
-
+        }
+        
         .clear-all-btn {
             background: #e53e3e;
             color: white;
             border: none;
-            padding: 10px 20px;
-            border-radius: 8px;
+            padding: 6px 12px;
+            border-radius: 6px;
+            font-size: 0.8rem;
+            cursor: pointer;
+            font-weight: 500;
+        }
+        
+        .section-title {
+            font-size: 1.3rem;
             font-weight: 600;
-            cursor: pointer;
-            transition: background-color 0.2s;
-        }
-
-        .clear-all-btn:hover {
-            background: #c53030;
-        }
-
-        /* Filter Categories */
-        .filter-categories {
+            color: #2d3748;
+            margin-bottom: 16px;
+            padding-bottom: 8px;
+            border-bottom: 2px solid #e2e8f0;
+        }
+        
+        .quick-filters-section {
+            margin-bottom: 30px;
+        }
+        
+        .filter-row {
             display: grid;
             grid-template-columns: repeat(auto-fit, minmax(300px, 1fr));
-            gap: 30px;
-            margin-bottom: 40px;
-        }
-
-        .filter-category {
+            gap: 20px;
+        }
+        
+        .filter-group {
+            background: #f8f9fa;
+            padding: 16px;
+            border-radius: 8px;
+            border: 1px solid #e2e8f0;
+        }
+        
+        .filter-group h3 {
+            font-size: 1rem;
+            font-weight: 600;
+            color: #2d3748;
+            margin-bottom: 12px;
+        }
+        
+        .file-types-quick {
+            display: flex;
+            gap: 8px;
+            flex-wrap: wrap;
+        }
+        
+        .file-type-btn {
             background: white;
             border: 2px solid #e2e8f0;
-            border-radius: 16px;
-            padding: 24px;
-            transition: all 0.3s ease;
-            box-shadow: 0 4px 6px rgba(0,0,0,0.05);
-        }
-
-        .filter-category:hover {
-            border-color: #cbd5e0;
-            box-shadow: 0 8px 25px rgba(0,0,0,0.1);
-        }
-
-        .category-header {
-            display: flex;
-            align-items: center;
-            gap: 12px;
-            margin-bottom: 20px;
-        }
-
-        .category-icon {
-            width: 40px;
-            height: 40px;
-            border-radius: 10px;
-            display: flex;
-            align-items: center;
-            justify-content: center;
-            font-size: 1.3rem;
-        }
-
-        .category-icon.year { background: linear-gradient(135deg, #bee3f8 0%, #3182ce 100%); }
-        .category-icon.priority { background: linear-gradient(135deg, #fed7d7 0%, #e53e3e 100%); }
-        .category-icon.filetype { background: linear-gradient(135deg, #c6f6d5 0%, #38a169 100%); }
-        .category-icon.filesize { background: linear-gradient(135deg, #fef7cd 0%, #f59e0b 100%); }
-
-        .category-title {
-            font-size: 1.3rem;
-            font-weight: 700;
-            color: #2d3748;
-        }
-
-        .filter-options {
-            display: flex;
-            flex-direction: column;
-            gap: 12px;
-        }
-
-        .filter-option {
-            display: flex;
-            justify-content: space-between;
-            align-items: center;
-            padding: 12px 16px;
-            border: 2px solid transparent;
-            border-radius: 10px;
+            padding: 8px 16px;
+            border-radius: 20px;
+            cursor: pointer;
+            font-weight: 500;
+            transition: all 0.2s ease;
+        }
+        
+        .file-type-btn:hover, .file-type-btn.active {
+            background: #3182ce;
+            color: white;
+            border-color: #3182ce;
+        }
+        
+        .advanced-filters-section {
+            margin-bottom: 30px;
+        }
+        
+        .advanced-filters-toggle {
             cursor: pointer;
             transition: all 0.2s ease;
-            min-height: 48px;
-        }
-
-        .filter-option:hover {
-            background: #f7fafc;
-            border-color: #e2e8f0;
-        }
-
-        .filter-option.selected {
-            background: #ebf8ff;
-            border-color: #3182ce;
-            box-shadow: 0 0 0 1px rgba(49, 130, 206, 0.1);
-        }
-
-        .filter-option.selected::after {
-            content: '✓';
-            color: #3182ce;
+        }
+        
+        .advanced-filters-toggle:hover {
+            opacity: 0.8;
+        }
+        
+        .toggle-icon {
+            transition: transform 0.3s ease;
+            display: inline-block;
+        }
+        
+        .toggle-icon.expanded {
+            transform: rotate(180deg);
+        }
+        
+        .advanced-filters-content {
+            overflow: hidden;
+            transition: max-height 0.3s ease;
+            background: #f8f9fa;
+            border-radius: 8px;
+            border: 1px solid #e2e8f0;
+            padding: 20px;
+            margin-top: 12px;
+        }
+        
+        .results-preview-section {
+            background: #f0fff4;
+            border: 1px solid #9ae6b4;
+            border-radius: 8px;
+            padding: 20px;
+            margin-bottom: 30px;
+        }
+        
+        .results-stats {
+            display: flex;
+            justify-content: space-around;
+            gap: 20px;
+        }
+        
+        .result-stat {
+            text-align: center;
+        }
+        
+        .result-number {
+            display: block;
+            font-size: 2rem;
             font-weight: bold;
-            font-size: 1.1rem;
-        }
-
-        .option-label {
-            font-weight: 600;
             color: #2d3748;
-        }
-
-        .option-count {
-            color: #718096;
-            font-size: 0.9rem;
-        }
-
-        /* Dedicated File Size Section */
-        .dedicated-size-section {
-            background: linear-gradient(135deg, #fef7cd 0%, #fde68a 100%);
-            border: 2px solid #f59e0b;
-            border-radius: 16px;
-            padding: 30px;
-            margin-bottom: 40px;
-            box-shadow: 0 8px 25px rgba(245, 158, 11, 0.1);
-        }
-
-        .size-range-container {
-            margin-top: 20px;
-        }
-
-        .size-range-labels {
-            display: flex;
-            justify-content: space-between;
-            margin-bottom: 8px;
-            font-size: 0.9rem;
-            color: #92400e;
-            font-weight: 600;
-        }
-
-        .size-range-values {
-            text-align: center;
-            font-size: 1.3rem;
-            font-weight: 700;
-            color: #92400e;
-            margin-bottom: 20px;
-        }
-
-        .dual-range-wrapper {
-            position: relative;
-            height: 28px;
-            margin-bottom: 30px;
-        }
-
-        .dual-range-track {
-            position: absolute;
-            top: 50%;
-            left: 0;
-            right: 0;
-            height: 8px;
-            background: #fed7aa;
-            border-radius: 4px;
-            transform: translateY(-50%);
-        }
-
-        .dual-range-fill {
-            position: absolute;
-            top: 50%;
-            left: 5%;
-            width: 43%;
-            height: 8px;
-            background: linear-gradient(90deg, #f59e0b, #d97706);
-            border-radius: 4px;
-            transform: translateY(-50%);
-        }
-
-        .range-thumb {
-            position: absolute;
-            top: 50%;
-            width: 28px;
-            height: 28px;
-            background: white;
-            border: 3px solid #f59e0b;
-            border-radius: 50%;
-            cursor: pointer;
-            transform: translateY(-50%);
-            box-shadow: 0 2px 8px rgba(0,0,0,0.15);
-            transition: all 0.2s ease;
-        }
-
-        .range-thumb:hover {
-            transform: translateY(-50%) scale(1.1);
-            box-shadow: 0 4px 12px rgba(0,0,0,0.2);
-        }
-
-        .range-thumb.min { left: 5%; }
-        .range-thumb.max { left: 48%; }
-
-        .range-input {
-            position: absolute;
-            top: 0;
-            left: 0;
-            width: 100%;
-            height: 28px;
-            opacity: 0;
-            cursor: pointer;
-        }
-
-        .quintile-options {
-            display: grid;
-            grid-template-columns: repeat(5, 1fr);
-            gap: 12px;
-        }
-
-        .quintile-btn {
-            background: white;
-            border: 2px solid #fed7aa;
-            border-radius: 12px;
-            padding: 16px 12px;
-            text-align: center;
-            cursor: pointer;
-            transition: all 0.2s ease;
-            font-size: 0.9rem;
-            font-weight: 600;
-            color: #92400e;
-            line-height: 1.3;
-            min-height: 60px;
-        }
-
-        .quintile-btn:hover {
-            background: #fef3c7;
-            border-color: #f59e0b;
-            transform: translateY(-2px);
-        }
-
-        .quintile-btn.active {
-            background: #f59e0b;
-            color: white;
-            border-color: #d97706;
-        }
-
-        .quintile-btn small {
-            opacity: 0.8;
-            font-size: 0.8rem;
-        }
-
-        /* Results Preview */
-        .results-preview {
-            background: #f0fff4;
-            border: 2px solid #68d391;
-            border-radius: 12px;
-            padding: 24px;
-            margin-bottom: 30px;
-            text-align: center;
-        }
-
-        .results-preview h3 {
-            color: #2f855a;
-            font-size: 1.4rem;
-            margin-bottom: 10px;
-        }
-
-        .results-stats {
-            display: grid;
-            grid-template-columns: repeat(auto-fit, minmax(200px, 1fr));
-            gap: 20px;
-            margin-top: 20px;
-        }
-
-        .stat-item {
-            text-align: center;
-        }
-
-        .stat-number {
-            font-size: 2rem;
-            font-weight: 700;
-            color: #2f855a;
-        }
-
-        .stat-label {
+            margin-bottom: 4px;
+        }
+        
+        .result-number.savings {
+            color: #38a169;
+        }
+        
+        .result-label {
             color: #4a5568;
             font-size: 0.9rem;
-            margin-top: 5px;
-        }
-
-        /* Action Buttons */
-        .action-buttons {
-            display: flex;
-            gap: 15px;
-            justify-content: center;
-            flex-wrap: wrap;
-        }
-
-        .btn {
-            padding: 16px 32px;
-            border: none;
-            border-radius: 12px;
-            font-size: 1.1rem;
-            font-weight: 700;
-            cursor: pointer;
-            transition: all 0.3s ease;
-            display: flex;
-            align-items: center;
-            gap: 10px;
-            min-height: 52px;
-        }
-
-        .btn-primary {
-            background: linear-gradient(135deg, #667eea 0%, #764ba2 100%);
+        }
+        
+        .btn-tertiary {
+            background: #6b7280;
             color: white;
-            box-shadow: 0 4px 15px rgba(102, 126, 234, 0.4);
-        }
-
-        .btn-primary:hover {
-            transform: translateY(-2px);
-            box-shadow: 0 8px 25px rgba(102, 126, 234, 0.6);
-        }
-
-        .btn-secondary {
-            background: #edf2f7;
-            color: #4a5568;
-            border: 2px solid #e2e8f0;
-        }
-
-        .btn-secondary:hover {
-            background: #e2e8f0;
-            transform: translateY(-2px);
-        }
-
-        /* Responsive Design */
-        @media (max-width: 768px) {
-            .container {
-                margin: 20px;
-                border-radius: 12px;
-            }
-
-            .header {
-                padding: 30px 20px;
-            }
-
-            .header h1 {
-                font-size: 2rem;
-            }
-
-            .main-content {
-                padding: 30px 20px;
-            }
-
-            .filter-categories {
-                grid-template-columns: 1fr;
-                gap: 20px;
-            }
-
-            .quintile-options {
-                grid-template-columns: repeat(2, 1fr);
-                gap: 8px;
-            }
-
-            .quintile-btn {
-                padding: 12px 8px;
-                font-size: 0.8rem;
-                min-height: 50px;
-            }
-
-            .active-filters-summary {
-                flex-direction: column;
-                align-items: flex-start;
-                gap: 15px;
-            }
-
-            .filter-summary-left {
-                width: 100%;
-            }
-
-            .action-buttons {
-                flex-direction: column;
-            }
-        }
-
-        /* Animations */
-        @keyframes fadeIn {
-            from { opacity: 0; transform: translateY(20px); }
-            to { opacity: 1; transform: translateY(0); }
-        }
-
-        .filter-category {
-            animation: fadeIn 0.6s ease forwards;
-        }
-
-        .filter-category:nth-child(1) { animation-delay: 0.1s; }
-        .filter-category:nth-child(2) { animation-delay: 0.2s; }
-        .filter-category:nth-child(3) { animation-delay: 0.3s; }
-        .dedicated-size-section { animation: fadeIn 0.6s ease 0.4s forwards; }
+            border: 2px solid #6b7280;
+        }
+        
+        .btn-tertiary:hover {
+            background: #4b5563;
+            border-color: #4b5563;
+        }
     </style>
 </head>
 <body>
     <div class="container">
         <div class="header">
-            <h1>🔍 Find Duplicates</h1>
-            <p>Filter your photo library to find and remove duplicates</p>
+            <h1>📊 Smart Photo Filter</h1>
+            <p>Filter and prioritize your photo duplicates for targeted analysis</p>
         </div>
-
-        <div class="main-content">
-            <h2 class="page-title">Quick Filters</h2>
-            <p class="page-subtitle">Select filters to narrow down your photo library analysis</p>
-
-            <!-- Active Filters Summary -->
-            <div class="active-filters-summary">
-                <div class="filter-summary-left">
-                    <div class="selection-count">
-                        <span class="number" id="selection-count">12,987</span> photos selected
-                    </div>
-                    <div class="active-tags" id="active-tags">
-                        <!-- Active filter tags will be populated here -->
-                    </div>
-                </div>
-                <button class="clear-all-btn" onclick="clearAllFilters()">Clear All Filters</button>
+        
+        <div class="stats-bar">
+            <div class="stat">
+                <div class="stat-value" id="total-photos">-</div>
+                <div class="stat-label">Total Photos</div>
             </div>
-
-            <!-- Filter Categories -->
-            <div class="filter-categories">
-                <!-- Year Filter -->
-                <div class="filter-category">
-                    <div class="category-header">
-                        <div class="category-icon year">📅</div>
-                        <div class="category-title">Year</div>
-                    </div>
-                    <div class="filter-options">
-                        <div class="filter-option" onclick="toggleSelection(this)" data-filter="year" data-value="all">
-                            <div class="option-label">All Years</div>
-                            <div class="option-count">12,987 photos</div>
-                        </div>
-                        <div class="filter-option" onclick="toggleSelection(this)" data-filter="year" data-value="2024">
-                            <div class="option-label">2024</div>
-                            <div class="option-count">3,520 photos</div>
-                        </div>
-                        <div class="filter-option" onclick="toggleSelection(this)" data-filter="year" data-value="2023">
-                            <div class="option-label">2023</div>
-                            <div class="option-count">2,298 photos</div>
-                        </div>
-                        <div class="filter-option" onclick="toggleSelection(this)" data-filter="year" data-value="2022">
-                            <div class="option-label">2022</div>
-                            <div class="option-count">1,845 photos</div>
-                        </div>
-                        <div class="filter-option" onclick="toggleSelection(this)" data-filter="year" data-value="2021">
-                            <div class="option-label">2021</div>
-                            <div class="option-count">1,234 photos</div>
+        </div>
+        
+        <!-- Active Filters Breadcrumb -->
+        <div class="active-filters-bar" id="active-filters-bar" style="display: none;">
+            <div class="active-filters-content">
+                <span class="active-filters-title">🎯 Active Filters:</span>
+                <div class="active-filters-tags" id="active-filters-tags"></div>
+                <button class="clear-all-btn" onclick="clearAllFilters()">Clear All ×</button>
+            </div>
+        </div>
+        
+        <div class="filter-panel">
+            <!-- Quick Filters Section -->
+            <div class="quick-filters-section">
+                <h2 class="section-title">⚡ Quick Filters</h2>
+                
+                <div class="filter-row">
+                    <div class="filter-group">
+                        <h3>🗓️ Year</h3>
+                        <div class="year-selector">
+                            <button class="year-btn" data-year="all">All Years</button>
+                            <button class="year-btn" data-year="2025">2025</button>
+                            <button class="year-btn" data-year="2024">2024</button>
+                            <button class="year-btn" data-year="2023">2023</button>
+                            <button class="year-btn" data-year="2022">2022</button>
                         </div>
                     </div>
-                </div>
-
-                <!-- Priority Filter -->
-                <div class="filter-category">
-                    <div class="category-header">
-                        <div class="category-icon priority">🎯</div>
-                        <div class="category-title">Priority</div>
-                    </div>
-                    <div class="filter-options">
-                        <div class="filter-option" onclick="toggleSelection(this)" data-filter="priority" data-value="P1">
-                            <div class="option-label">P1 High</div>
-                            <div class="option-count">97 photos</div>
-                        </div>
-                        <div class="filter-option" onclick="toggleSelection(this)" data-filter="priority" data-value="P2">
-                            <div class="option-label">P2 Medium</div>
-                            <div class="option-count">1,884 photos</div>
-                        </div>
-                        <div class="filter-option" onclick="toggleSelection(this)" data-filter="priority" data-value="P3">
-                            <div class="option-label">P3 Low</div>
-                            <div class="option-count">2,855 photos</div>
-                        </div>
-                        <div class="filter-option" onclick="toggleSelection(this)" data-filter="priority" data-value="P4">
-                            <div class="option-label">P4 Unlikely</div>
-                            <div class="option-count">653 photos</div>
+                    
+                    <div class="filter-group">
+                        <h3>🎯 Priority</h3>
+                        <div class="priority-filters">
+                            <button class="priority-btn p1" data-priority="P1">P1 High</button>
+                            <button class="priority-btn p2" data-priority="P2">P2 Medium</button>
+                            <button class="priority-btn p3" data-priority="P3">P3 Low</button>
+                            <button class="priority-btn p4" data-priority="P4">P4 Unlikely</button>
                         </div>
                     </div>
-                </div>
-
-                <!-- File Types Filter -->
-                <div class="filter-category">
-                    <div class="category-header">
-                        <div class="category-icon filetype">📱</div>
-                        <div class="category-title">File Types</div>
-                    </div>
-                    <div class="filter-options">
-                        <div class="filter-option" onclick="toggleSelection(this)" data-filter="filetype" data-value="all">
-                            <div class="option-label">All Types</div>
-                            <div class="option-count">12,987 photos</div>
+                    
+                    <div class="filter-group">
+                        <h3>📱 File Types</h3>
+                        <div class="file-types-quick">
+                            <button class="file-type-btn" data-type="HEIC">HEIC</button>
+                            <button class="file-type-btn" data-type="JPG">JPG</button>
+                            <button class="file-type-btn" data-type="PNG">PNG</button>
+                            <button class="file-type-btn" data-type="all">All Types</button>
                         </div>
-                        <div class="filter-option" onclick="toggleSelection(this)" data-filter="filetype" data-value="HEIC">
-                            <div class="option-label">HEIC</div>
-                            <div class="option-count">12,041 photos</div>
-                        </div>
-                        <div class="filter-option" onclick="toggleSelection(this)" data-filter="filetype" data-value="JPG">
-                            <div class="option-label">JPG</div>
-                            <div class="option-count">780 photos</div>
-                        </div>
-                        <div class="filter-option" onclick="toggleSelection(this)" data-filter="filetype" data-value="PNG">
-                            <div class="option-label">PNG</div>
-                            <div class="option-count">141 photos</div>
+                        <div id="file-type-stats" class="file-type-stats">
+                            <div class="loading-distributions">Loading file type distribution...</div>
                         </div>
                     </div>
                 </div>
             </div>
-
-            <!-- Dedicated File Size Section -->
-            <div class="dedicated-size-section">
-                <div class="category-header">
-                    <div class="category-icon filesize">📏</div>
-                    <div class="category-title">File Size Filtering</div>
+            
+            <!-- Advanced Filters - Collapsible -->
+            <div class="advanced-filters-section">
+                <div class="advanced-filters-toggle" onclick="toggleAdvancedFilters()">
+                    <h2 class="section-title">⚙️ Advanced Options <span class="toggle-icon">▼</span></h2>
                 </div>
                 
-                <div class="size-range-container">
-                    <div class="size-range-labels">
-                        <span>0 MB</span>
-                        <span>100+ MB</span>
+                <div class="advanced-filters-content" id="advanced-filters-content" style="display: none;">
+                    <div class="filter-group">
+                        <h3>💾 File Size</h3>
+                        <div class="size-display">
+                            <span class="size-values">
+                                <span id="min-size-display">0</span> MB - <span id="max-size-display">100</span> MB
+                            </span>
+                            <button class="btn-secondary" onclick="resetSizeFilter()">Reset</button>
+                        </div>
+                        <div class="dual-range">
+                            <input type="range" id="min-size" min="0" max="100" value="0" step="1">
+                            <input type="range" id="max-size" min="0" max="100" value="100" step="1">
+                        </div>
+                        <div class="size-histogram" id="size-histogram">
+                            <div class="loading-distributions">Loading size distribution...</div>
+                        </div>
+                </div>
+            </div>
+            
+            <!-- Results Preview Section -->
+            <div class="results-preview-section">
+                <h2 class="section-title">📊 Results Preview</h2>
+                <div class="results-stats" id="results-stats">
+                    <div class="result-stat">
+                        <span class="result-number" id="filtered-photos">-</span>
+                        <span class="result-label">photos match your filters</span>
                     </div>
-                    <div class="size-range-values" id="size-range-display">
-                        0 MB - 100 MB
-                    </div>
-                    <div class="dual-range-wrapper">
-                        <div class="dual-range-track"></div>
-                        <div class="dual-range-fill" id="range-fill"></div>
-                        <div class="range-thumb min" id="min-thumb"></div>
-                        <div class="range-thumb max" id="max-thumb"></div>
-                        <input type="range" class="range-input" id="min-range" min="0" max="100" value="0" oninput="updateRange()">
-                        <input type="range" class="range-input" id="max-range" min="0" max="100" value="100" oninput="updateRange()">
-                    </div>
-                    
-                    <div class="quintile-options">
-                        <button class="quintile-btn" onclick="selectQuintile(this, 0, 2.1)">Smallest 20%<br><small>0-2.1 MB</small></button>
-                        <button class="quintile-btn" onclick="selectQuintile(this, 2.1, 8.4)">Small<br><small>2.1-8.4 MB</small></button>
-                        <button class="quintile-btn" onclick="selectQuintile(this, 8.4, 15.7)">Medium<br><small>8.4-15.7 MB</small></button>
-                        <button class="quintile-btn" onclick="selectQuintile(this, 15.7, 35.2)">Large<br><small>15.7-35.2 MB</small></button>
-                        <button class="quintile-btn" onclick="selectQuintile(this, 35.2, 100)">Largest 20%<br><small>35.2+ MB</small></button>
+                    <div class="result-stat">
+                        <span class="result-number savings" id="potential-savings">-</span>
+                        <span class="result-label">potential savings</span>
                     </div>
                 </div>
             </div>
-
-            <!-- Results Preview -->
-            <div class="results-preview">
-                <h3>📊 Analysis Preview</h3>
-                <p style="color: #4a5568; margin-bottom: 20px;">Based on your current filters</p>
-                
-                <div class="results-stats">
-                    <div class="stat-item">
-                        <div class="stat-number" id="preview-photos">12,987</div>
-                        <div class="stat-label">Photos to analyze</div>
-                    </div>
-                    <div class="stat-item">
-                        <div class="stat-number" id="preview-duplicates">1,947</div>
-                        <div class="stat-label">Potential duplicates</div>
-                    </div>
-                    <div class="stat-item">
-                        <div class="stat-number" id="preview-savings">3.4 GB</div>
-                        <div class="stat-label">Potential savings</div>
+            
+            <!-- Action Buttons -->
+            <div class="filter-actions">
+                <button class="btn btn-primary" onclick="applyFilters()">🔍 Review Photos</button>
+                <button class="btn btn-secondary" onclick="clearAllFilters()">↺ Reset Filters</button>
+                <button class="btn btn-tertiary" onclick="saveFilterSet()">📋 Save Filter Set</button>
+            </div>
+            
+            <!-- Analyze section removed - filters now redirect directly to analysis -->
+            
+            <!-- Analysis Progress Section -->
+            <div id="analysisProgress" class="progress-container" style="display: none;">
+                <div id="analyze-selected-section" class="analyze-selected-section">
+                    <div class="analyze-selected-info">
+                        <h3>🔄 Analyzing Photos...</h3>
+                        <p>Clusters: <span id="selected-clusters-count">All</span> | Photos: <span id="selected-photos-count">Available</span></p>
+                        <div class="progress">
+                            <div class="progress-bar" id="progressBar"></div>
+                        </div>
+                        <div class="progress-text" id="progressText">
+                            Starting analysis...
+                        </div>
                     </div>
                 </div>
             </div>
-
-            <!-- Action Buttons -->
-            <div class="action-buttons">
-                <button class="btn btn-primary" onclick="applyFiltersAndAnalyze()">
-                    🔍 Apply Filters & Analyze
-                </button>
-                <button class="btn btn-secondary" onclick="saveFilters()">
-                    💾 Save Filter Set
-                </button>
-            </div>
         </div>
+        
+        <!-- Results section removed - filters now redirect directly to analysis -->
     </div>
-
+    
     <script>
-        // Active filters storage
-        let activeFilters = {
-            year: ['all'],
-            priority: [],
-            filetype: null,
-            filesize: { min: 0, max: 100 },
-            quintiles: [] // Array to store selected quintiles
-        };
-
-        function toggleSelection(element) {
-            const filter = element.dataset.filter;
-            const value = element.dataset.value;
-            
-            // Handle single-select filters (filetype only)
-            if (filter === 'filetype') {
-                // Remove previous selection in this category
-                const siblings = element.parentElement.querySelectorAll('.filter-option');
-                siblings.forEach(sibling => sibling.classList.remove('selected'));
-                
-                // Select this option
-                element.classList.add('selected');
-                activeFilters[filter] = value;
-            }
-            
-            // Handle multi-select filters (year, priority)
-            else if (filter === 'year') {
-                // Handle "All Years" special case
-                if (value === 'all') {
-                    const siblings = element.parentElement.querySelectorAll('.filter-option');
-                    siblings.forEach(sibling => sibling.classList.remove('selected'));
-                    element.classList.add('selected');
-                    activeFilters.year = ['all'];
+        let libraryStats = null;
+        let currentFilters = {};
+        
+        // Load initial library stats and initialize lazy loader cache
+        async function loadLibraryStats() {
+            try {
+                // Use heatmap-data endpoint which initializes lazy loader cache
+                const response = await fetch('/api/heatmap-data');
+                const data = await response.json();
+                
+                if (data.success) {
+                    libraryStats = data.library_stats;
+                    
+                    // Update stats display
+                    document.getElementById('total-photos').textContent = libraryStats.total_photos.toLocaleString();
+                    
+                    console.log('📊 Library stats loaded and lazy loader cache initialized:', libraryStats);
+                    
+                    // Now that cache is initialized, load filter distributions
+                    await loadDistributions();
                 } else {
-                    // Remove "All Years" if selecting specific years
-                    const allYearsOption = element.parentElement.querySelector('[data-value="all"]');
-                    if (allYearsOption) allYearsOption.classList.remove('selected');
-                    
-                    // Toggle this year
-                    element.classList.toggle('selected');
-                    
-                    if (!activeFilters.year || activeFilters.year.includes('all')) {
-                        activeFilters.year = [];
-                    }
-                    
-                    if (element.classList.contains('selected')) {
-                        if (!activeFilters.year.includes(value)) {
-                            activeFilters.year.push(value);
-                        }
-                    } else {
-                        const index = activeFilters.year.indexOf(value);
-                        if (index > -1) {
-                            activeFilters.year.splice(index, 1);
-                        }
-                    }
-                    
-                    // If no years selected, default to all
-                    if (activeFilters.year.length === 0) {
-                        if (allYearsOption) allYearsOption.classList.add('selected');
-                        activeFilters.year = ['all'];
+                    console.error('Failed to load library stats:', data.error);
+                    // Fallback to basic library stats
+                    const fallbackResponse = await fetch('/api/library-stats');
+                    const fallbackData = await fallbackResponse.json();
+                    if (fallbackData.success) {
+                        libraryStats = fallbackData.stats;
+                        document.getElementById('total-photos').textContent = libraryStats.total_photos.toLocaleString();
+                        console.log('📊 Using fallback library stats:', libraryStats);
                     }
                 }
-            }
-            
-            // Handle multi-select filters (priority)
-            else if (filter === 'priority') {
-                element.classList.toggle('selected');
-                
-                if (element.classList.contains('selected')) {
-                    if (!activeFilters.priority.includes(value)) {
-                        activeFilters.priority.push(value);
+            } catch (error) {
+                console.error('Error loading library stats:', error);
+            }
+        }
+        
+        
+        // Year selector handling
+        function selectYear(year) {
+            document.querySelectorAll('.year-btn').forEach(b => b.classList.remove('active'));
+            const yearBtn = document.querySelector(`.year-btn[data-year="${year}"]`);
+            if (yearBtn) {
+                yearBtn.classList.add('active');
+                currentFilters.year = year === 'all' ? null : parseInt(year);
+                console.log('Year filter:', currentFilters.year);
+                previewFilterResults();
+            }
+        }
+        
+        document.querySelectorAll('.year-btn').forEach(btn => {
+            btn.addEventListener('click', () => {
+                selectYear(btn.dataset.year);
+            });
+        });
+        
+        // Size slider handling
+        const minSlider = document.getElementById('min-size');
+        const maxSlider = document.getElementById('max-size');
+        const minDisplay = document.getElementById('min-size-display');
+        const maxDisplay = document.getElementById('max-size-display');
+        
+        function updateSizeDisplay() {
+            const minVal = parseInt(minSlider.value);
+            const maxVal = parseInt(maxSlider.value);
+            
+            // Ensure min <= max
+            if (minVal > maxVal) {
+                if (event.target === minSlider) {
+                    maxSlider.value = minVal;
+                } else {
+                    minSlider.value = maxVal;
+                }
+            }
+            
+            minDisplay.textContent = minSlider.value;
+            maxDisplay.textContent = maxSlider.value;
+            
+            currentFilters.min_size_mb = parseInt(minSlider.value);
+            currentFilters.max_size_mb = parseInt(maxSlider.value);
+            updateHistogramHighlight();
+            previewFilterResults();
+        }
+        
+        minSlider.addEventListener('input', updateSizeDisplay);
+        maxSlider.addEventListener('input', updateSizeDisplay);
+        
+        function resetSizeFilter() {
+            minSlider.value = 0;
+            maxSlider.value = 100;
+            updateSizeDisplay();
+        }
+        
+        // File type handling
+        document.querySelectorAll('.file-type-option').forEach(option => {
+            option.addEventListener('click', () => {
+                const checkbox = option.querySelector('input');
+                const isAllTypes = checkbox.id === 'type-all';
+                
+                if (isAllTypes) {
+                    // If "All Types" clicked, uncheck others
+                    document.querySelectorAll('.file-type-option input:not(#type-all)').forEach(cb => {
+                        cb.checked = false;
+                        cb.parentElement.classList.remove('selected');
+                    });
+                } else {
+                    // If specific type clicked, uncheck "All Types"
+                    document.getElementById('type-all').checked = false;
+                    document.querySelector('label[for="type-all"]').classList.remove('selected');
+                }
+                
+                checkbox.checked = !checkbox.checked;
+                option.classList.toggle('selected', checkbox.checked);
+                
+                updateFileTypeFilter();
+            });
+        });
+        
+        function updateFileTypeFilter() {
+            const allChecked = document.getElementById('type-all').checked;
+            if (allChecked) {
+                currentFilters.file_types = null;
+            } else {
+                const selectedTypes = [];
+                document.querySelectorAll('.file-type-option input:not(#type-all)').forEach(cb => {
+                    if (cb.checked) {
+                        selectedTypes.push(cb.id.replace('type-', '').toUpperCase());
                     }
+                });
+                currentFilters.file_types = selectedTypes.length > 0 ? selectedTypes : null;
+            }
+            previewFilterResults();
+        }
+        
+        // Priority filter handling
+        document.querySelectorAll('.priority-btn').forEach(btn => {
+            btn.addEventListener('click', () => {
+                btn.classList.toggle('active');
+                updatePriorityFilter();
+                updateActiveFilters(); // Also update the breadcrumb
+            });
+        });
+        
+        function updatePriorityFilter() {
+            const selectedPriorities = [];
+            document.querySelectorAll('.priority-btn.active').forEach(btn => {
+                const priorities = btn.dataset.priority.split(',');
+                selectedPriorities.push(...priorities);
+            });
+            currentFilters.priority_levels = selectedPriorities.length > 0 ? selectedPriorities : null;
+            previewFilterResults();
+        }
+        
+        // Apply filters
+        async function previewFilterResults() {
+            // Show preview of what the filters will return
+            const previewDiv = document.getElementById('filter-preview');
+            if (!previewDiv) return;
+            
+            try {
+                const params = new URLSearchParams();
+                if (currentFilters.year) params.append('year', currentFilters.year);
+                if (currentFilters.min_size_mb > 0) params.append('min_size_mb', currentFilters.min_size_mb);
+                if (currentFilters.max_size_mb < 100) params.append('max_size_mb', currentFilters.max_size_mb);
+                if (currentFilters.priority_levels) params.append('priority_levels', currentFilters.priority_levels.join(','));
+                if (currentFilters.file_types) params.append('file_types', currentFilters.file_types.join(','));
+                
+                // Add preview=true to get summary data only
+                params.append('preview', 'true');
+                
+                const response = await fetch(`/api/filter-clusters?${params}`);
+                const data = await response.json();
+                
+                if (data.success) {
+                    const totalSize = data.clusters.reduce((sum, c) => sum + c.potential_savings_mb, 0);
+                    const avgScore = data.clusters.reduce((sum, c) => sum + c.duplicate_probability_score, 0) / data.clusters.length;
+                    
+                    previewDiv.innerHTML = `
+                        <div class="preview-stats">
+                            📊 <strong>${data.total_clusters}</strong> clusters found
+                            💾 <strong>${totalSize.toFixed(1)} MB</strong> potential savings
+                            🎯 <strong>${avgScore.toFixed(0)}%</strong> avg match score
+                        </div>
+                    `;
                 } else {
-                    const index = activeFilters.priority.indexOf(value);
-                    if (index > -1) {
-                        activeFilters.priority.splice(index, 1);
-                    }
+                    previewDiv.innerHTML = '<div class="preview-error">❌ Preview unavailable</div>';
                 }
-            }
-            
-            updateActiveFilters();
-            updatePreviewStats();
-        }
-
-        function selectQuintile(button, min, max) {
-            // Toggle quintile selection
-            const isActive = button.classList.contains('active');
-            
-            if (isActive) {
-                // Remove this quintile
-                button.classList.remove('active');
-                const index = activeFilters.quintiles.findIndex(q => q.min === min && q.max === max);
-                if (index > -1) {
-                    activeFilters.quintiles.splice(index, 1);
+            } catch (error) {
+                console.error('Error loading preview:', error);
+                previewDiv.innerHTML = '<div class="preview-error">❌ Preview error</div>';
+            }
+        }
+        
+        // Apply filters - streamlined workflow: save session and redirect  
+        async function applyFilters() {
+            console.log('🔍 Applying filters and redirecting to analysis:', currentFilters);
+            
+            // Disable button and show loading
+            const applyBtn = document.querySelector('button[onclick="applyFilters()"]');
+            const originalText = applyBtn.innerHTML;
+            applyBtn.disabled = true;
+            applyBtn.innerHTML = '⏳ Saving Filters...';
+            
+            try {
+                // Save filter session to backend
+                const filterSession = {
+                    filters: {
+                        year: currentFilters.year || null,
+                        min_size_mb: currentFilters.min_size_mb || null,
+                        max_size_mb: currentFilters.max_size_mb || null,
+                        priority_levels: currentFilters.priority_levels || null,
+                        file_types: currentFilters.file_types || null
+                    },
+                    timestamp: new Date().toISOString()
+                };
+                
+                const response = await fetch('/api/save-filter-criteria', {
+                    method: 'POST',
+                    headers: {
+                        'Content-Type': 'application/json'
+                    },
+                    body: JSON.stringify(filterSession)
+                });
+                
+                const data = await response.json();
+                
+                if (data.success) {
+                    console.log('✅ Filter session saved, redirecting to analysis...');
+                    // Redirect directly to legacy interface which will use filtered results
+                    window.location.href = '/legacy';
+                } else {
+                    throw new Error(data.error || 'Failed to save filter session');
                 }
+                
+            } catch (error) {
+                console.error('❌ Error saving filter session:', error);
+                applyBtn.disabled = false;
+                applyBtn.innerHTML = originalText;
+                
+                // Show error message
+                const previewDiv = document.getElementById('filter-preview');
+                if (previewDiv) {
+                    previewDiv.innerHTML = '<div class="loading-distributions">❌ Failed to save filters. Please try again.</div>';
+                }
+            }
+        }
+        
+        let currentFilteredData = null; // Store current filtered results for session saving
+        
+        function displayResults(data) {
+            const resultsContent = document.getElementById('results-content');
+            
+            // Store filtered data for potential session saving
+            currentFilteredData = data;
+            
+            if (data.clusters.length === 0) {
+                resultsContent.innerHTML = '<div class="loading">📭 No clusters match your filters</div>';
+                hideAnalyzeSelected();
+                return;
+            }
+            
+            let html = `
+                <div style="margin-bottom: 20px; color: #4a5568;">
+                    Found <strong>${data.total_clusters}</strong> clusters matching your filters
+                </div>
+                <div class="cluster-grid">
+            `;
+            
+            data.clusters.slice(0, 12).forEach(cluster => {
+                const priorityClass = cluster.priority_level.toLowerCase();
+                html += `
+                    <div class="cluster-card" onclick="analyzeCluster('${cluster.cluster_id}')">
+                        <div class="cluster-header">
+                            <span class="cluster-id">${cluster.cluster_id}</span>
+                            <span class="priority-badge ${priorityClass}">${cluster.priority_level}</span>
+                        </div>
+                        <div class="cluster-stats">
+                            📷 ${cluster.photo_count} photos • 
+                            📅 ${new Date(cluster.time_span_start).toLocaleDateString()} •
+                            🎯 ${cluster.duplicate_probability_score}% match
+                        </div>
+                        <div class="cluster-savings">💾 Save ${cluster.potential_savings_mb.toFixed(1)} MB</div>
+                    </div>
+                `;
+            });
+            
+            html += '</div>';
+            
+            if (data.clusters.length > 12) {
+                html += `<div style="text-align: center; margin-top: 20px; color: #4a5568;">
+                    ... and ${data.clusters.length - 12} more clusters
+                </div>`;
+            }
+            
+            resultsContent.innerHTML = html;
+            
+            // Show the "Analyze Selected" section if we have filtered results
+            if (hasActiveFilters()) {
+                showAnalyzeSelected(data.total_clusters, data.total_photos || 0);
             } else {
-                // Add this quintile
-                button.classList.add('active');
-                activeFilters.quintiles.push({ min, max });
-            }
-            
-            // Update file size range based on selected quintiles
-            if (activeFilters.quintiles.length === 0) {
-                // No quintiles selected - show full range
-                activeFilters.filesize = { min: 0, max: 100 };
-                document.getElementById('size-range-display').textContent = '0 MB - 100+ MB';
-                document.getElementById('min-range').value = 0;
-                document.getElementById('max-range').value = 100;
-            } else {
-                // Calculate combined range from selected quintiles
-                const allMins = activeFilters.quintiles.map(q => q.min);
-                const allMaxs = activeFilters.quintiles.map(q => q.max);
-                const combinedMin = Math.min(...allMins);
-                const combinedMax = Math.max(...allMaxs);
-                
-                activeFilters.filesize = { min: combinedMin, max: combinedMax };
-                document.getElementById('size-range-display').textContent = 
-                    `${combinedMin} MB - ${combinedMax}${combinedMax === 100 ? '+' : ''} MB`;
-                document.getElementById('min-range').value = combinedMin;
-                document.getElementById('max-range').value = combinedMax;
-            }
-            
-            // Update visual slider without clearing quintile selections
-            updateRange(false);
-            updateActiveFilters();
-            updatePreviewStats();
-        }
-
-        function updateRange(clearQuintiles = true) {
-            const minRange = document.getElementById('min-range');
-            const maxRange = document.getElementById('max-range');
-            const fill = document.getElementById('range-fill');
-            const minThumb = document.getElementById('min-thumb');
-            const maxThumb = document.getElementById('max-thumb');
-            const display = document.getElementById('size-range-display');
-            
-            let minVal = parseInt(minRange.value);
-            let maxVal = parseInt(maxRange.value);
-            
-            // Ensure min doesn't exceed max (reduce gap requirement)
-            if (minVal >= maxVal) {
-                minVal = maxVal - 1;
-                minRange.value = Math.max(0, minVal);
-            }
-            
-            if (maxVal <= minVal) {
-                maxVal = minVal + 1;
-                maxRange.value = Math.min(100, maxVal);
-            }
-            
-            // Update activeFilters with new values
-            activeFilters.filesize = { min: minVal, max: maxVal };
-            
-            // Only clear quintile selections when manually adjusting sliders (not programmatically)
-            if (clearQuintiles) {
-                activeFilters.quintiles = [];
-                document.querySelectorAll('.quintile-btn').forEach(btn => btn.classList.remove('active'));
-            }
-            
-            // Update visual elements
-            const minPercent = minVal;
-            const maxPercent = maxVal;
-            
-            fill.style.left = minPercent + '%';
-            fill.style.width = (maxPercent - minPercent) + '%';
-            minThumb.style.left = minPercent + '%';
-            maxThumb.style.left = maxPercent + '%';
-            
-            // Convert to actual MB values (simplified conversion)
-            const minMB = (minVal * 1.0).toFixed(1);
-            const maxMB = maxVal === 100 ? '100+' : (maxVal * 1.0).toFixed(1);
-            display.textContent = `${minMB} MB - ${maxMB} MB`;
-            
-            // Only update UI elements if we're clearing quintiles (manual slider adjustment)
-            if (clearQuintiles) {
-                updateActiveFilters();
-                updatePreviewStats();
-            }
-        }
-
-        function updateActiveFilters() {
-            const tagsContainer = document.getElementById('active-tags');
-            tagsContainer.innerHTML = '';
-            
-            // Add year filter tags
-            if (activeFilters.year && !activeFilters.year.includes('all') && activeFilters.year.length > 0) {
-                const yearText = activeFilters.year.length === 1 ? 
-                    activeFilters.year[0] : 
-                    `${activeFilters.year.length} years`;
-                addFilterTag('📅 ' + yearText, 'year');
-            }
-            
-            // Add priority filter tags
-            if (activeFilters.priority.length > 0) {
-                const priorityText = activeFilters.priority.length === 1 ? 
-                    activeFilters.priority[0] : 
-                    `${activeFilters.priority[0]}-${activeFilters.priority[activeFilters.priority.length - 1]}`;
-                addFilterTag('🎯 ' + priorityText, 'priority');
-            }
-            
-<<<<<<< HEAD
-            // Add filetype filter tag
-            if (activeFilters.filetype && activeFilters.filetype !== 'all') {
-                addFilterTag('📱 ' + activeFilters.filetype, 'filetype');
-=======
+                hideAnalyzeSelected();
+            }
+        }
+        
+        function hasActiveFilters() {
+            return currentFilters.year || 
+                   currentFilters.min_size_mb > 0 || 
+                   currentFilters.max_size_mb < 100 ||
+                   (currentFilters.priority_levels && currentFilters.priority_levels.length > 0) ||
+                   (currentFilters.file_types && currentFilters.file_types.length > 0);
+        }
+        
+        function showAnalyzeSelected(clusterCount, photoCount) {
+            document.getElementById('analyze-selected-section').style.display = 'block';
+            document.getElementById('selected-clusters-count').textContent = clusterCount.toLocaleString();
+            document.getElementById('selected-photos-count').textContent = photoCount.toLocaleString();
+        }
+        
+        function hideAnalyzeSelected() {
+            document.getElementById('analyze-selected-section').style.display = 'none';
+        }
+        
+        function showAnalyzeButton() {
+            // Always show analyze button on page load for streamlined workflow
+            document.getElementById('analyze-selected-section').style.display = 'block';
+            document.getElementById('selected-clusters-count').textContent = 'All';
+            document.getElementById('selected-photos-count').textContent = 'Available';
+        }
+        
+        async function analyzeForDuplicates() {
+            console.log('🔍 Starting unified duplicate analysis...');
+            
+            // Collect current filter criteria
+            const filterCriteria = {
+                year: currentFilters.year,
+                min_size_mb: currentFilters.min_size_mb || 0,
+                max_size_mb: currentFilters.max_size_mb || 100,
+                priority_levels: currentFilters.priority_levels || [],
+                file_types: currentFilters.file_types || [],
+                camera_models: currentFilters.camera_models || []
+            };
+            
+            // Show progress UI
+            showAnalysisProgress();
+            
             try {
                 // Call unified analysis endpoint
                 updateProgressUI(25, 'Scanning photo library...');
@@ -946,166 +1480,531 @@
                 console.error('❌ Error in unified analysis:', error);
                 hideAnalysisProgress();
                 alert('Error analyzing duplicates: ' + error.message);
->>>>>>> a79c9857
-            }
-            
-            // Add quintile filter tags
-            if (activeFilters.quintiles.length > 0) {
-                const quintileText = activeFilters.quintiles.length === 1 ? 
-                    `${activeFilters.quintiles[0].min}-${activeFilters.quintiles[0].max}MB` : 
-                    `${activeFilters.quintiles.length} size ranges`;
-                addFilterTag('📏 ' + quintileText, 'quintiles');
-            }
-            // Add filesize filter tag (only show if not using quintiles)
-            else if (activeFilters.filesize.min > 0 || activeFilters.filesize.max < 100) {
-                const minMB = (activeFilters.filesize.min * 1.0).toFixed(1);
-                const maxMB = activeFilters.filesize.max === 100 ? '100+' : (activeFilters.filesize.max * 1.0).toFixed(1);
-                addFilterTag(`📏 ${minMB}MB - ${maxMB}MB`, 'filesize');
+            }
+        }
+        
+        function showAnalysisProgress() {
+            document.getElementById('analyze-selected-section').style.display = 'none';
+            document.getElementById('analysisProgress').style.display = 'block';
+        }
+        
+        function hideAnalysisProgress() {
+            document.getElementById('analysisProgress').style.display = 'none';
+            document.getElementById('analyze-selected-section').style.display = 'block';
+        }
+        
+        function updateProgressUI(percentage, text) {
+            const progressBar = document.getElementById('progressBar');
+            const progressText = document.getElementById('progressText');
+            
+            if (progressBar) {
+                progressBar.style.width = percentage + '%';
+            }
+            if (progressText) {
+                progressText.textContent = text;
+            }
+        }
+        
+        async function backToOverview() {
+            console.log('📊 Returning to full library overview...');
+            
+            try {
+                // Clear any existing filter session
+                const response = await fetch('/api/clear-filter-session', {
+                    method: 'POST'
+                });
+                
+                const data = await response.json();
+                console.log('🗑️ Filter session cleared:', data.message);
+                
+                // Redirect to main dashboard in overview mode
+                window.location.href = '/';
+                
+            } catch (error) {
+                console.error('Error clearing filter session:', error);
+                // Still redirect even if clearing fails
+                window.location.href = '/';
+            }
+        }
+        
+        function analyzeCluster(clusterId) {
+            console.log('🔬 Analyzing cluster:', clusterId);
+            
+            // Redirect to the main dashboard for full analysis workflow
+            // The filter system identified this cluster, but analysis is done through the main interface
+            window.location.href = `/`;
+        }
+        
+        function clearAllFilters() {
+            // Reset year
+            document.querySelectorAll('.year-btn').forEach(b => b.classList.remove('active'));
+            document.querySelector('.year-btn[data-year="all"]').classList.add('active');
+            
+            // Reset size
+            resetSizeFilter();
+            
+            // Reset file types (old checkboxes)
+            document.querySelectorAll('.file-type-option').forEach(option => {
+                option.classList.remove('selected');
+                option.querySelector('input').checked = false;
+            });
+            document.getElementById('type-all').checked = true;
+            document.querySelector('label[for="type-all"]').classList.add('selected');
+            
+            // Reset new file type buttons
+            document.querySelectorAll('.file-type-btn').forEach(btn => btn.classList.remove('active'));
+            document.querySelector('.file-type-btn[data-type="all"]').classList.add('active');
+            
+            // Reset priorities
+            document.querySelectorAll('.priority-btn').forEach(btn => btn.classList.remove('active'));
+            
+            // Clear filters object
+            currentFilters = {};
+            
+            // Clear results
+            document.getElementById('results-content').innerHTML = 
+                '<div class="loading"><div class="spinner"></div>Click "Apply Filters" to see results</div>';
+                
+            // Update breadcrumb
+            updateActiveFilters();
+        }
+        
+        async function loadDistributions() {
+            console.log('📊 Loading distribution statistics...');
+            try {
+                const response = await fetch('/api/filter-distributions');
+                const data = await response.json();
+                
+                console.log('📊 Raw distribution data:', data);
+                
+                if (data.success) {
+                    console.log('📊 Size histogram data:', data.distributions.size_histogram);
+                    console.log('📊 Size quintiles data:', data.distributions.size_quintiles);
+                    console.log('📊 About to update UI components...');
+                    
+                    updateYearButtons(data.distributions.years);
+                    console.log('✅ Year buttons updated');
+                    
+                    updateFileTypeStats(data.distributions.file_types);
+                    console.log('✅ File type stats updated');
+                    
+                    updatePriorityStats(data.distributions.priorities);
+                    console.log('✅ Priority stats updated');
+                    
+                    updateSizeHistogram(data.distributions.size_histogram, data.distributions.size_quintiles);
+                    console.log('✅ Size histogram updated');
+                    
+                    if (data.smart_recommendation) {
+                        updateSmartRecommendations([data.smart_recommendation]);
+                        console.log('✅ Smart recommendations updated');
+                    }
+                } else {
+                    console.error('Failed to load distributions:', data.error);
+                }
+            } catch (error) {
+                console.error('Error loading distributions:', error);
+            }
+        }
+        
+        function updateYearButtons(yearData) {
+            console.log('📅 Updating year buttons with counts:', yearData);
+            const yearBtns = document.querySelectorAll('.year-btn[data-year]');
+            
+            // Find dominant year (most photos)
+            const dominantYear = Object.entries(yearData)
+                .reduce((max, [year, count]) => count > max.count ? {year, count} : max, {year: null, count: 0});
+            
+            yearBtns.forEach(btn => {
+                const year = btn.dataset.year;
+                if (year && year !== 'all') {
+                    const count = yearData[year] || 0;
+                    const originalText = btn.textContent.split(' (')[0]; // Remove existing count
+                    btn.textContent = `${originalText} (${count.toLocaleString()})`;
+                    
+                    // Add dominant year indicator
+                    if (year === dominantYear.year) {
+                        btn.classList.add('dominant-year');
+                    }
+                }
+            });
+        }
+        
+        function updateFileTypeStats(fileTypeData) {
+            console.log('📁 Updating file type statistics:', fileTypeData);
+            const statsDiv = document.getElementById('file-type-stats');
+            
+            if (!fileTypeData || Object.keys(fileTypeData).length === 0) {
+                if (statsDiv) statsDiv.innerHTML = '<div class="loading-distributions">No file type data available</div>';
+                return;
+            }
+            
+            const total = Object.values(fileTypeData).reduce((sum, count) => sum + count, 0);
+            
+            // Update button text to include counts
+            document.querySelectorAll('.file-type-btn').forEach(btn => {
+                const type = btn.dataset.type;
+                if (type && type !== 'all') {
+                    const count = fileTypeData[type.toUpperCase()] || 0;
+                    const originalText = btn.textContent.split(' (')[0]; // Remove existing count
+                    btn.textContent = `${originalText} (${count.toLocaleString()})`;
+                } else if (type === 'all') {
+                    const originalText = btn.textContent.split(' (')[0];
+                    btn.textContent = `${originalText} (${total.toLocaleString()})`;
+                }
+            });
+            
+            // Update stats display
+            let html = '<div class="stats-grid" style="font-size: 0.8rem; margin-top: 8px;">';
+            Object.entries(fileTypeData).forEach(([type, count]) => {
+                const percentage = ((count / total) * 100).toFixed(1);
+                html += `
+                    <div style="display: flex; justify-content: space-between; padding: 2px 0;">
+                        <span>${type}:</span>
+                        <span>${count.toLocaleString()} (${percentage}%)</span>
+                    </div>
+                `;
+            });
+            html += '</div>';
+            
+            if (statsDiv) statsDiv.innerHTML = html;
+        }
+        
+        function updatePriorityStats(priorityData) {
+            console.log('🎯 Updating priority statistics:', priorityData);
+            
+            // Update button text to include photo counts
+            document.querySelectorAll('.priority-btn').forEach(btn => {
+                const priority = btn.dataset.priority;
+                if (priority && priorityData[priority]) {
+                    const data = priorityData[priority];
+                    const originalText = btn.textContent.split(' (')[0]; // Remove existing count
+                    btn.textContent = `${originalText} (${data.photo_count.toLocaleString()})`;
+                }
+            });
+            
+            // Priority stats will be displayed after the priority filters
+            const priorityFilters = document.querySelector('.priority-filters');
+            
+            if (!priorityFilters) {
+                console.error('Could not find priority-filters element');
+                return;
+            }
+            
+            let statsHtml = '<div class="priority-stats" style="margin-top: 12px; font-size: 0.85rem; color: #666;">';
+            Object.entries(priorityData).forEach(([level, data]) => {
+                const savingsGB = data.total_savings_bytes 
+                    ? (data.total_savings_bytes / (1024 * 1024 * 1024)).toFixed(1)
+                    : '0.0';
+                statsHtml += `
+                    <div style="margin: 4px 0;">
+                        <strong>${level}</strong>: ${data.cluster_count} clusters, ${data.photo_count.toLocaleString()} photos, ${savingsGB}GB potential
+                    </div>
+                `;
+            });
+            statsHtml += '</div>';
+            
+            // Remove existing stats and insert new ones
+            const existingStats = priorityFilters.parentElement.querySelector('.priority-stats');
+            if (existingStats) {
+                existingStats.remove();
+            }
+            priorityFilters.insertAdjacentHTML('afterend', statsHtml);
+        }
+        
+        function updateSizeHistogram(histogramData, quintileData) {
+            console.log('💾 Updating size histogram with quintiles:', histogramData, quintileData);
+            const histogramDiv = document.getElementById('size-histogram');
+            
+            if (!histogramDiv) {
+                console.error('💾 Could not find size-histogram element!');
+                return;
+            }
+            
+            if (!quintileData || quintileData.length === 0) {
+                console.log('💾 No quintile data available');
+                histogramDiv.innerHTML = '<div class="loading-distributions">No size distribution data available</div>';
+                return;
+            }
+            
+            // Store quintile data globally for filtering
+            window.sizeQuintiles = quintileData;
+            
+            const total = quintileData.reduce((sum, quintile) => sum + quintile.count, 0);
+            const maxCount = Math.max(...quintileData.map(q => q.count));
+            
+            // Create histogram bars using quintiles
+            let html = `
+                <div class="histogram-title">📊 Photo Size Distribution (${total.toLocaleString()} total photos) - Equal Quintiles</div>
+                <div class="histogram-chart">
+            `;
+            
+            // Create bars for each quintile (0-4)
+            quintileData.forEach((quintile, index) => {
+                const percentage = maxCount > 0 ? (quintile.count / maxCount) * 100 : 0;
+                const photoPercentage = total > 0 ? ((quintile.count / total) * 100).toFixed(1) : '0.0';
+                
+                html += `
+                    <div class="histogram-bar quintile-bar" style="height: ${percentage}%" 
+                         data-quintile="${index}" 
+                         data-min-size="${quintile.min_size}"
+                         data-max-size="${quintile.max_size}">
+                        <div class="bar-tooltip">
+                            Quintile ${index + 1}: ${quintile.label}<br>
+                            ${quintile.count.toLocaleString()} photos (${photoPercentage}%)
+                        </div>
+                    </div>
+                `;
+            });
+            
+            html += `
+                </div>
+                <div class="histogram-labels quintile-labels">
+            `;
+            
+            // Create labels for each quintile
+            quintileData.forEach((quintile, index) => {
+                html += `<span title="Quintile ${index + 1}: ${quintile.label}">Q${index + 1}</span>`;
+            });
+            
+            html += `
+                </div>
+                <div class="quintile-legend">
+                    <div class="legend-title">📊 Quintile Details:</div>
+                    <div class="legend-items">
+            `;
+            
+            // Add detailed legend
+            quintileData.forEach((quintile, index) => {
+                html += `
+                    <div class="legend-item">
+                        <strong>Q${index + 1}:</strong> ${quintile.label} (${quintile.count.toLocaleString()} photos)
+                    </div>
+                `;
+            });
+            
+            html += `
+                    </div>
+                </div>
+            `;
+            
+            histogramDiv.innerHTML = html;
+            
+            // Add click handlers for quintile bars
+            histogramDiv.querySelectorAll('.quintile-bar').forEach(bar => {
+                bar.addEventListener('click', () => {
+                    const quintileIndex = parseInt(bar.dataset.quintile);
+                    const minSize = parseFloat(bar.dataset.minSize);
+                    const maxSize = parseFloat(bar.dataset.maxSize);
+                    
+                    // Update the size sliders to match the quintile range
+                    document.getElementById('min-size').value = Math.floor(minSize);
+                    document.getElementById('max-size').value = Math.ceil(maxSize);
+                    updateSizeDisplay();
+                    
+                    // Highlight the selected bar
+                    histogramDiv.querySelectorAll('.quintile-bar').forEach(b => b.classList.remove('highlighted'));
+                    bar.classList.add('highlighted');
+                    
+                    console.log(`💾 Selected quintile ${quintileIndex + 1}: ${minSize}-${maxSize}MB`);
+                });
+            });
+            
+            // Highlight current size range based on quintiles
+            updateQuintileHighlight();
+            
+            console.log('💾 Quintile-based size histogram update complete');
+        }
+        
+        function updateQuintileHighlight() {
+            const minSize = parseFloat(document.getElementById('min-size').value);
+            const maxSize = parseFloat(document.getElementById('max-size').value);
+            const histogramDiv = document.getElementById('size-histogram');
+            
+            if (!histogramDiv || !window.sizeQuintiles) return;
+            
+            histogramDiv.querySelectorAll('.quintile-bar').forEach(bar => {
+                const quintileMinSize = parseFloat(bar.dataset.minSize);
+                const quintileMaxSize = parseFloat(bar.dataset.maxSize);
+                
+                // Check if this quintile overlaps with the current size range
+                const overlaps = (quintileMinSize <= maxSize && quintileMaxSize >= minSize);
+                bar.classList.toggle('highlighted', overlaps);
+            });
+        }
+        
+        // Legacy function for compatibility - now calls the quintile version
+        function updateHistogramHighlight() {
+            updateQuintileHighlight();
+        }
+        
+        function updateSmartRecommendations(recommendations) {
+            console.log('💡 Updating smart recommendations:', recommendations);
+            
+            if (!recommendations || recommendations.length === 0) {
+                return;
+            }
+            
+            // Create recommendations panel if it doesn't exist
+            const filtersDiv = document.querySelector('.filter-panel');
+            let recsPanel = document.getElementById('smart-recommendations');
+            
+            if (!recsPanel && filtersDiv) {
+                recsPanel = document.createElement('div');
+                recsPanel.id = 'smart-recommendations';
+                recsPanel.className = 'smart-recommendations';
+                filtersDiv.appendChild(recsPanel);
+            } else if (!filtersDiv) {
+                console.error('Filter panel not found - cannot display recommendations');
+                return;
+            }
+            
+            let html = '<h3>💡 Smart Recommendations</h3><div class="recommendations-list">';
+            recommendations.slice(0, 3).forEach(rec => {
+                // Handle different data structures for recommendations
+                const title = rec.title || (rec.filters ? `Focus on ${rec.filters.year || 'filtered'} photos` : 'Recommended filter');
+                const description = rec.description || `Expected ${rec.expected_clusters || 0} clusters with ${rec.expected_savings_gb ? rec.expected_savings_gb.toFixed(1) : '0'} GB savings`;
+                const stats = rec.stats || `${rec.expected_clusters || 0} clusters • ${rec.expected_savings_gb ? rec.expected_savings_gb.toFixed(1) : '0'} GB potential`;
+                const filterKey = rec.filter_key || (rec.filters && rec.filters.year ? 'year' : 'priority_levels');
+                const filterValue = rec.filter_value || (rec.filters && rec.filters.year ? rec.filters.year : 'P1');
+                
+                html += `
+                    <div class="recommendation-item" onclick="applyRecommendation('${filterKey}', '${filterValue}')">
+                        <div class="rec-title">${title}</div>
+                        <div class="rec-description">${description}</div>
+                        <div class="rec-stats">${stats}</div>
+                    </div>
+                `;
+            });
+            html += '</div>';
+            
+            recsPanel.innerHTML = html;
+        }
+        
+        function applyRecommendation(filterKey, filterValue) {
+            console.log('🎯 Applying recommendation:', filterKey, filterValue);
+            
+            // Apply the recommended filter
+            if (filterKey === 'year') {
+                selectYear(filterValue);
+            } else if (filterKey === 'priority_levels') {
+                // Toggle priority filter
+                const btn = document.querySelector(`.priority-btn[data-priority="${filterValue}"]`);
+                if (btn) btn.click();
+            } else if (filterKey === 'file_types') {
+                // Toggle file type
+                const checkbox = document.getElementById(`type-${filterValue.toLowerCase()}`);
+                if (checkbox) {
+                    checkbox.checked = true;
+                    updateFileTypeFilter();
+                }
+            }
+        }
+        
+        // Load initial analysis - triggers cluster caching
+        async function loadInitialAnalysis() {
+            console.log('🚀 Loading initial analysis...');
+            try {
+                const response = await fetch('/api/heatmap-data');
+                const data = await response.json();
+                
+                if (data.success) {
+                    console.log('✅ Initial analysis completed');
+                } else {
+                    console.error('❌ Initial analysis failed:', data.error);
+                }
+            } catch (error) {
+                console.error('❌ Error loading initial analysis:', error);
             }
         }
 
-        function addFilterTag(text, filterType) {
-            const tagsContainer = document.getElementById('active-tags');
-            const tag = document.createElement('div');
-            tag.className = 'filter-tag';
-            tag.innerHTML = `
-                ${text}
-                <button class="close-btn" onclick="removeFilter('${filterType}')" type="button">×</button>
-            `;
-            tagsContainer.appendChild(tag);
-        }
-
-        function removeFilter(filterType) {
-            if (filterType === 'year') {
-                activeFilters.year = ['all'];
-                document.querySelectorAll('[data-filter="year"]').forEach(el => el.classList.remove('selected'));
-                document.querySelector('[data-filter="year"][data-value="all"]').classList.add('selected');
-            } else if (filterType === 'priority') {
-                activeFilters.priority = [];
-                document.querySelectorAll('[data-filter="priority"]').forEach(el => el.classList.remove('selected'));
-            } else if (filterType === 'filetype') {
-                activeFilters.filetype = null;
-                document.querySelectorAll('[data-filter="filetype"]').forEach(el => el.classList.remove('selected'));
-            } else if (filterType === 'filesize' || filterType === 'quintiles') {
-                activeFilters.filesize = { min: 0, max: 100 };
-                activeFilters.quintiles = [];
-                document.getElementById('min-range').value = 0;
-                document.getElementById('max-range').value = 100;
-                document.querySelectorAll('.quintile-btn').forEach(btn => btn.classList.remove('active'));
-                updateRange();
-            }
-            
-            updateActiveFilters();
-            updatePreviewStats();
-        }
-
-        function clearAllFilters() {
-            activeFilters = {
-                year: ['all'],
-                priority: [],
-                filetype: null,
-                quintiles: [],
-                filesize: { min: 0, max: 100 }
-            };
-            
-            // Clear all visual selections
-            document.querySelectorAll('.filter-option.selected').forEach(el => el.classList.remove('selected'));
-            document.querySelectorAll('.quintile-btn.active').forEach(btn => btn.classList.remove('active'));
-            
-            // Reset range sliders
-            document.getElementById('min-range').value = 0;
-            document.getElementById('max-range').value = 100;
-            updateRange();
-            
-            updateActiveFilters();
-            updatePreviewStats();
-        }
-
-        function updatePreviewStats() {
-            // Simulate photo count calculation based on filters
-            let totalPhotos = 12987;
-            let duplicates = Math.floor(totalPhotos * 0.15);
-            let savings = (duplicates * 2.8 / 1024).toFixed(1); // Convert MB to GB
-            
-            // Apply filter effects (simplified simulation)
-            if (activeFilters.year && !activeFilters.year.includes('all') && activeFilters.year.length > 0) {
-                // Calculate reduction based on selected years (rough estimate)
-                const yearReduction = activeFilters.year.length / 5; // 5 total years available
-                totalPhotos = Math.floor(totalPhotos * yearReduction);
-            }
-            
-            if (activeFilters.priority.length > 0 && activeFilters.priority.length < 4) {
-                totalPhotos = Math.floor(totalPhotos * (activeFilters.priority.length / 4));
-            }
-            
-            if (activeFilters.filetype && activeFilters.filetype !== 'all') {
-                if (activeFilters.filetype === 'HEIC') totalPhotos = Math.floor(totalPhotos * 0.93);
-                else if (activeFilters.filetype === 'JPG') totalPhotos = Math.floor(totalPhotos * 0.06);
-                else if (activeFilters.filetype === 'PNG') totalPhotos = Math.floor(totalPhotos * 0.01);
-            }
-            
-            // Apply file size filter effects
-            if (activeFilters.filesize.min > 0 || activeFilters.filesize.max < 100) {
-                // Calculate reduction based on quintile selection
-                const sizeRange = activeFilters.filesize.max - activeFilters.filesize.min;
-                const reductionFactor = sizeRange / 100; // Each quintile is roughly 20% of photos
-                totalPhotos = Math.floor(totalPhotos * reductionFactor);
-            }
-            
-            // Update display
-            document.getElementById('selection-count').textContent = totalPhotos.toLocaleString();
-            document.getElementById('preview-photos').textContent = totalPhotos.toLocaleString();
-            
-            duplicates = Math.floor(totalPhotos * 0.15);
-            document.getElementById('preview-duplicates').textContent = duplicates.toLocaleString();
-            
-            savings = (duplicates * 2.8 / 1024).toFixed(1);
-            document.getElementById('preview-savings').textContent = savings + ' GB';
-        }
-
-        function applyFiltersAndAnalyze() {
-            // Prepare filter data for backend
-            const filterData = {
-                year: activeFilters.year,
-                priority: activeFilters.priority,
-                filetype: activeFilters.filetype,
-                filesize_min_mb: activeFilters.filesize.min * 1.0,
-                filesize_max_mb: activeFilters.filesize.max === 100 ? null : activeFilters.filesize.max * 1.0
-            };
-            
-            // Store filters in session and redirect to analysis
-            fetch('/api/apply-filters', {
-                method: 'POST',
-                headers: { 'Content-Type': 'application/json' },
-                body: JSON.stringify(filterData)
-            })
-            .then(response => response.json())
-            .then(data => {
-                if (data.success) {
-                    window.location.href = '/legacy';
+        // Initialize
+        window.addEventListener('load', () => {
+            // Show analyze button immediately for streamlined workflow
+            showAnalyzeButton();
+            
+            // First trigger the initial analysis
+            loadInitialAnalysis();
+            loadLibraryStats();
+            // Note: loadDistributions() is called by loadLibraryStats() after cache initialization
+            
+            // Set initial state
+            document.querySelector('.year-btn[data-year="all"]').classList.add('active');
+            updateSizeDisplay();
+        });
+        
+        // New progressive disclosure functions
+        function toggleAdvancedFilters() {
+            const content = document.getElementById('advanced-filters-content');
+            const icon = document.querySelector('.toggle-icon');
+            
+            if (content.style.display === 'none' || content.style.display === '') {
+                content.style.display = 'block';
+                icon.classList.add('expanded');
+            } else {
+                content.style.display = 'none';
+                icon.classList.remove('expanded');
+            }
+        }
+        
+        function updateActiveFilters() {
+            const bar = document.getElementById('active-filters-bar');
+            const tagsContainer = document.getElementById('active-filters-tags');
+            const tags = [];
+            
+            // Check for active filters
+            const activeYear = document.querySelector('.year-btn.active:not([data-year="all"])');
+            if (activeYear) tags.push(`📅 ${activeYear.textContent}`);
+            
+            const activePriorities = document.querySelectorAll('.priority-btn.active');
+            if (activePriorities.length > 0 && activePriorities.length < 4) {
+                const priorities = Array.from(activePriorities).map(btn => btn.dataset.priority).join(', ');
+                tags.push(`🎯 ${priorities}`);
+            }
+            
+            const activeFileTypes = document.querySelectorAll('.file-type-btn.active:not([data-type="all"])');
+            if (activeFileTypes.length > 0) {
+                const types = Array.from(activeFileTypes).map(btn => btn.dataset.type).join(', ');
+                tags.push(`📱 ${types}`);
+            }
+            
+            // Show/hide the bar
+            if (tags.length > 0) {
+                bar.style.display = 'block';
+                tagsContainer.innerHTML = tags.map(tag => `<span class="filter-tag">${tag}</span>`).join('');
+            } else {
+                bar.style.display = 'none';
+            }
+        }
+        
+        function saveFilterSet() {
+            // Placeholder for future implementation
+            alert('Filter set saving will be implemented in a future update.');
+        }
+        
+        // Update file type button interaction
+        document.addEventListener('click', (e) => {
+            if (e.target.classList.contains('file-type-btn')) {
+                if (e.target.dataset.type === 'all') {
+                    // Clear other selections
+                    document.querySelectorAll('.file-type-btn').forEach(btn => btn.classList.remove('active'));
+                    e.target.classList.add('active');
                 } else {
-                    alert('Error applying filters: ' + (data.error || 'Unknown error'));
+                    // Remove 'all' selection and toggle this one
+                    document.querySelector('.file-type-btn[data-type="all"]').classList.remove('active');
+                    e.target.classList.toggle('active');
+                    
+                    // If none selected, select all
+                    if (!document.querySelector('.file-type-btn.active')) {
+                        document.querySelector('.file-type-btn[data-type="all"]').classList.add('active');
+                    }
                 }
-            })
-            .catch(error => {
-                console.error('Filter application error:', error);
-                alert('Network error applying filters');
-            });
-        }
-
-        function saveFilters() {
-            const filterName = prompt('Enter a name for this filter set:');
-            if (filterName) {
-                // TODO: Implement filter saving to backend
-                alert(`Filter set "${filterName}" saved successfully!`);
-            }
-        }
-
-        // Initialize on page load
-        document.addEventListener('DOMContentLoaded', function() {
-            updateActiveFilters();
-            updatePreviewStats();
-            updateRange();
+                updateActiveFilters();
+            }
+            
+            if (e.target.classList.contains('year-btn')) {
+                selectYear(e.target.dataset.year);
+                updateActiveFilters();
+            }
         });
     </script>
 </body>
